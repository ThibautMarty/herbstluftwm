--- conflicted
+++ resolved
@@ -66,17 +66,10 @@
     return XColor{x11pixelValue_, red_, green_, blue_, DoRed | DoGreen | DoBlue, 0};
 }
 
-<<<<<<< HEAD
-Rectangle Rectangle::fromStr(const char* source) {
-    int x, y;
-    unsigned int w, h;
-    int flags = XParseGeometry(source, &x, &y, &w, &h);
-=======
 Rectangle Rectangle::fromStr(const std::string &source) {
     int x, y;
     unsigned int w, h;
     int flags = XParseGeometry(source.c_str(), &x, &y, &w, &h);
->>>>>>> a95398b8
 
     return {
         (XValue & flags) ? x : 0,
