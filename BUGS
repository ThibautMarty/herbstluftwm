--- conflicted
+++ resolved
@@ -12,10 +12,6 @@
     - completion für keybind (recursive!)
     - completion für keyunbind
     - move cursor after focus change
-<<<<<<< HEAD
-    - completion for merge_tag
-=======
->>>>>>> 807f9cc8
     - optional focus selection after frame_split
     - ignore windows with property: _NET_WM_WINDOW_TYPE(ATOM) = _NET_WM_WINDOW_TYPE_NOTIFICATION
     - add function to put window into tag (and use it in manage, merge_tag, move)
